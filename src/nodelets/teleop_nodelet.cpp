--- conflicted
+++ resolved
@@ -241,8 +241,7 @@
   // Must release the mutex before calling cv::imshow, or can deadlock against
   // OpenCV's window mutex.
   image_mutex_.unlock();
-<<<<<<< HEAD
-  if (!last_image_.empty())
+  if (!last_image_.empty()) {
     if (stale_flag) {
       cv::putText(last_image_, "Stream is not live", cv::Point(50,100), 
 			CV_FONT_HERSHEY_PLAIN, 3, CV_RGB(250,0,0), 4);
@@ -254,9 +253,6 @@
 			CV_FONT_HERSHEY_PLAIN, 1.5, CV_RGB(250,0,0),2);
       }
     }
-=======
-  if (!last_image_.empty()) {
->>>>>>> a1cf64c7
     cv::imshow(window_name_, last_image_);
   }
 }
